--- conflicted
+++ resolved
@@ -241,7 +241,6 @@
 		return nil, fmt.Errorf("error initializing seal: %v", err)
 	}
 
-<<<<<<< HEAD
 	err = c.seal.SetBarrierConfig(barrierConfig)
 	if err != nil {
 		c.logger.Error("core: failed to save barrier configuration", "error", err)
@@ -304,14 +303,6 @@
 
 	results.SecretShares = returnedKeys
 
-=======
-	barrierKey, barrierUnsealKeys, err := c.generateShares(barrierConfig)
-	if err != nil {
-		c.logger.Error("core: error generating shares", "error", err)
-		return nil, err
-	}
-
->>>>>>> 6e4ed003
 	// Initialize the barrier
 	if err := c.barrier.Initialize(barrierShares.Key); err != nil {
 		c.logger.Error("core: failed to initialize barrier", "error", err)
@@ -337,7 +328,6 @@
 		}
 	}()
 
-<<<<<<< HEAD
 	// Now that the barrier is unsealed, persist the unseal metadata
 	err = c.barrier.Put(&Entry{
 		Key:   coreUnsealMetadataPath,
@@ -346,30 +336,6 @@
 	if err != nil {
 		c.logger.Error("core: failed to store unseal metadata", "error", err)
 		return nil, err
-=======
-	err = c.seal.SetBarrierConfig(barrierConfig)
-	if err != nil {
-		c.logger.Error("core: failed to save barrier configuration", "error", err)
-		return nil, fmt.Errorf("barrier configuration saving failed: %v", err)
-	}
-
-	// If we are storing shares, pop them out of the returned results and push
-	// them through the seal
-	if barrierConfig.StoredShares > 0 {
-		var keysToStore [][]byte
-		for i := 0; i < barrierConfig.StoredShares; i++ {
-			keysToStore = append(keysToStore, barrierUnsealKeys[0])
-			barrierUnsealKeys = barrierUnsealKeys[1:]
-		}
-		if err := c.seal.SetStoredKeys(keysToStore); err != nil {
-			c.logger.Error("core: failed to store keys", "error", err)
-			return nil, fmt.Errorf("failed to store keys: %v", err)
-		}
-	}
-
-	results := &InitResult{
-		SecretShares: barrierUnsealKeys,
->>>>>>> 6e4ed003
 	}
 
 	// Perform initial setup
