--- conflicted
+++ resolved
@@ -60,16 +60,14 @@
 	// of orphaned leader keys, to prevent slamming the backend.
 	leaderPrefixCleanDelay = 200 * time.Millisecond
 
-<<<<<<< HEAD
 	// coreUnsealMetadataPath is the path used to store the metadata about
 	// unseal key shards.
 	coreUnsealMetadataPath = "core/unseal_metadata"
-=======
+
 	// coreKeyringCanaryPath is used as a canary to indicate to replicated
 	// clusters that they need to perform a rekey operation synchronously; this
 	// isn't keyring-canary to avoid ignoring it when ignoring core/keyring
 	coreKeyringCanaryPath = "core/canary-keyring"
->>>>>>> 6e4ed003
 )
 
 var (
@@ -874,12 +872,8 @@
 	var masterKey []byte
 	var err error
 	if config.SecretThreshold == 1 {
-<<<<<<< HEAD
-		masterKey = c.unlockInfo.Parts[0]
-=======
 		masterKey = make([]byte, len(c.unlockInfo.Parts[0]))
 		copy(masterKey, c.unlockInfo.Parts[0])
->>>>>>> 6e4ed003
 	} else {
 		masterKey, err = shamir.Combine(c.unlockInfo.Parts)
 		if err != nil {
